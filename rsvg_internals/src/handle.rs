--- conflicted
+++ resolved
@@ -39,14 +39,12 @@
         error: *mut *mut glib_sys::GError,
     ) -> *mut u8;
 
-<<<<<<< HEAD
     fn rsvg_handle_keep_image_data(handle: *const RsvgHandle) -> glib_sys::gboolean;
-=======
+
     fn rsvg_load_handle_xml_xinclude(
         handle: *mut RsvgHandle,
         url: *const libc::c_char,
     ) -> glib_sys::gboolean;
->>>>>>> ea63ebfc
 }
 
 pub fn get_defs<'a>(handle: *const RsvgHandle) -> &'a mut Defs {
@@ -116,7 +114,6 @@
     }
 }
 
-<<<<<<< HEAD
 fn keep_image_data(handle: *const RsvgHandle) -> bool {
     unsafe { from_glib(rsvg_handle_keep_image_data(handle)) }
 }
@@ -191,8 +188,8 @@
     }
 
     Ok(surface)
-=======
+}
+
 pub fn load_xml_xinclude(handle: *mut RsvgHandle, url: &str) -> bool {
     unsafe { from_glib(rsvg_load_handle_xml_xinclude(handle, url.to_glib_none().0)) }
->>>>>>> ea63ebfc
 }