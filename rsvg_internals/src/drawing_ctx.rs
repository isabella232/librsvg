//! The main context structure which drives the drawing process.

use once_cell::sync::Lazy;
use regex::{Captures, Regex};
use std::borrow::Cow;
use std::cell::RefCell;
use std::convert::TryFrom;
use std::rc::{Rc, Weak};

use crate::allowed_url::Fragment;
use crate::aspect_ratio::AspectRatio;
use crate::bbox::BoundingBox;
use crate::coord_units::CoordUnits;
use crate::dasharray::Dasharray;
use crate::document::Document;
use crate::dpi::Dpi;
use crate::error::{AcquireError, RenderingError};
use crate::filters;
use crate::gradient::{LinearGradient, RadialGradient};
use crate::limits;
use crate::marker;
use crate::node::{CascadedValues, NodeDraw, NodeType, RsvgNode};
use crate::paint_server::{PaintServer, PaintSource};
use crate::path_builder::*;
use crate::pattern::Pattern;
use crate::properties::ComputedValues;
use crate::property_defs::{
    ClipRule, FillRule, Opacity, Overflow, ShapeRendering, StrokeDasharray, StrokeLinecap,
    StrokeLinejoin,
};
use crate::rect::Rect;
use crate::shapes::Markers;
use crate::structure::{ClipPath, Mask, Symbol, Use};
use crate::surface_utils::{
    shared_surface::ExclusiveImageSurface, shared_surface::SharedImageSurface,
    shared_surface::SurfaceType,
};
use crate::transform::Transform;
use crate::unit_interval::UnitInterval;
use crate::viewbox::ViewBox;

/// Holds values that are required to normalize `Length` values to a current viewport.
///
/// This struct is created by calling `DrawingCtx::push_view_box()` or
/// `DrawingCtx::get_view_params()`.
///
/// This struct holds the size of the current viewport in the user's coordinate system.  A
/// viewport pushed with `DrawingCtx::push_view_box()` will remain in place until the
/// returned `ViewParams` is dropped; at that point, the `DrawingCtx` will resume using its
/// previous viewport.
pub struct ViewParams {
    pub dpi_x: f64,
    pub dpi_y: f64,
    pub view_box_width: f64,
    pub view_box_height: f64,
    view_box_stack: Option<Weak<RefCell<Vec<ViewBox>>>>,
}

impl ViewParams {
    pub fn new(dpi_x: f64, dpi_y: f64, view_box_width: f64, view_box_height: f64) -> ViewParams {
        ViewParams {
            dpi_x,
            dpi_y,
            view_box_width,
            view_box_height,
            view_box_stack: None,
        }
    }
}

impl Drop for ViewParams {
    fn drop(&mut self) {
        if let Some(ref weak_stack) = self.view_box_stack {
            let stack = weak_stack
                .upgrade()
                .expect("A ViewParams was dropped after its DrawingCtx!?");
            stack.borrow_mut().pop();
        }
    }
}

#[derive(Debug, Copy, Clone, PartialEq)]
pub enum ClipMode {
    ClipToViewport,
    ClipToVbox,
}

pub struct DrawingCtx<'i> {
    document: &'i Document,

    initial_transform: Transform,

    rect: Rect,
    dpi: Dpi,

    cr_stack: Vec<cairo::Context>,
    cr: cairo::Context,

    view_box_stack: Rc<RefCell<Vec<ViewBox>>>,

    drawsub_stack: Vec<RsvgNode>,

    acquired_nodes: AcquiredNodes<'i>,

    measuring: bool,
    testing: bool,
}

impl<'i> DrawingCtx<'i> {
    pub fn new(
        document: &'i Document,
        node: Option<&RsvgNode>,
        cr: &cairo::Context,
        viewport: Rect,
        dpi: Dpi,
        measuring: bool,
        testing: bool,
<<<<<<< HEAD
    ) -> DrawingCtx {
        let initial_transform = Transform::from(cr.get_matrix());
=======
    ) -> DrawingCtx<'i> {
        let initial_affine = cr.get_matrix();
>>>>>>> a4298656

        // This is more or less a hack to make measuring geometries possible,
        // while the code gets refactored not to need special cases for that.

        let (rect, vbox) = if measuring {
            let unit_rect = Rect::from_size(1.0, 1.0);
            (unit_rect, ViewBox(unit_rect))
        } else {
            // https://www.w3.org/TR/SVG2/coords.html#InitialCoordinateSystem
            //
            // "For the outermost svg element, the SVG user agent must
            // determine an initial viewport coordinate system and an
            // initial user coordinate system such that the two
            // coordinates systems are identical. The origin of both
            // coordinate systems must be at the origin of the SVG
            // viewport."
            //
            // "... the initial viewport coordinate system (and therefore
            // the initial user coordinate system) must have its origin at
            // the top/left of the viewport"
            let vbox = ViewBox(Rect::from_size(viewport.width(), viewport.height()));

            (viewport, vbox)
        };

        let mut view_box_stack = Vec::new();
        view_box_stack.push(vbox);

        let acquired_nodes = AcquiredNodes::new(document);

        let mut draw_ctx = DrawingCtx {
            document,
            initial_transform,
            rect,
            dpi,
            cr_stack: Vec::new(),
            cr: cr.clone(),
            view_box_stack: Rc::new(RefCell::new(view_box_stack)),
            drawsub_stack: Vec::new(),
            acquired_nodes,
            measuring,
            testing,
        };

        if let Some(node) = node {
            for n in node.ancestors() {
                draw_ctx.drawsub_stack.push(n.clone());
            }
        }

        draw_ctx
    }

    pub fn toplevel_viewport(&self) -> Rect {
        self.rect
    }

    pub fn is_measuring(&self) -> bool {
        self.measuring
    }

    pub fn is_testing(&self) -> bool {
        self.testing
    }

    pub fn get_cairo_context(&self) -> cairo::Context {
        self.cr.clone()
    }

    pub fn get_transform(&self) -> Transform {
        Transform::from(self.cr.get_matrix())
    }

    pub fn empty_bbox(&self) -> BoundingBox {
        BoundingBox::new().with_transform(self.get_transform())
    }

    // FIXME: Usage of this function is more less a hack... The caller
    // manually saves and then restore the draw_ctx.cr.
    // It would be better to have an explicit push/pop for the cairo_t, or
    // pushing a temporary surface, or something that does not involve
    // monkeypatching the cr directly.
    pub fn set_cairo_context(&mut self, cr: &cairo::Context) {
        self.cr = cr.clone();
    }

    // Temporary hack while we unify surface/cr/affine creation
    fn push_cairo_context(&mut self, cr: cairo::Context) {
        self.cr_stack.push(self.cr.clone());
        self.cr = cr;
    }

    // Temporary hack while we unify surface/cr/affine creation
    fn pop_cairo_context(&mut self) {
        self.cr = self.cr_stack.pop().unwrap();
    }

    fn size_for_temporary_surface(&self) -> (i32, i32) {
        let (viewport_width, viewport_height) = (self.rect.width(), self.rect.height());

        let (width, height) = self
            .initial_transform
            .transform_distance(viewport_width, viewport_height);

        // We need a size in whole pixels, so use ceil() to ensure the whole viewport fits
        // into the temporary surface.
        (width.ceil() as i32, height.ceil() as i32)
    }

    pub fn create_surface_for_toplevel_viewport(
        &self,
    ) -> Result<cairo::ImageSurface, RenderingError> {
        let (w, h) = self.size_for_temporary_surface();

        Ok(cairo::ImageSurface::create(cairo::Format::ARgb32, w, h)?)
    }

    fn create_similar_surface_for_toplevel_viewport(
        &self,
        surface: &cairo::Surface,
    ) -> Result<cairo::Surface, RenderingError> {
        let (w, h) = self.size_for_temporary_surface();

        Ok(cairo::Surface::create_similar(
            surface,
            cairo::Content::ColorAlpha,
            w,
            h,
        )?)
    }

    /// Gets the viewport that was last pushed with `push_view_box()`.
    pub fn get_view_params(&self) -> ViewParams {
        let view_box_stack = self.view_box_stack.borrow();
        let last = view_box_stack.len() - 1;
        let top_rect = &view_box_stack[last].0;

        ViewParams {
            dpi_x: self.dpi.x(),
            dpi_y: self.dpi.y(),
            view_box_width: top_rect.width(),
            view_box_height: top_rect.height(),
            view_box_stack: None,
        }
    }

    /// Pushes a viewport size for normalizing `Length` values.
    ///
    /// You should pass the returned `ViewParams` to all subsequent `Length.normalize()`
    /// calls that correspond to this viewport.
    ///
    /// The viewport will stay in place, and will be the one returned by
    /// `get_view_params()`, until the returned `ViewParams` is dropped.
    pub fn push_view_box(&self, width: f64, height: f64) -> ViewParams {
        self.view_box_stack
            .borrow_mut()
            .push(ViewBox(Rect::from_size(width, height)));

        ViewParams {
            dpi_x: self.dpi.x(),
            dpi_y: self.dpi.y(),
            view_box_width: width,
            view_box_height: height,
            view_box_stack: Some(Rc::downgrade(&self.view_box_stack)),
        }
    }

    pub fn push_new_viewport(
        &self,
        vbox: Option<ViewBox>,
        viewport: Rect,
        preserve_aspect_ratio: AspectRatio,
        clip_mode: Option<ClipMode>,
    ) -> Option<ViewParams> {
        let cr = self.get_cairo_context();

        if let Some(ClipMode::ClipToViewport) = clip_mode {
            cr.rectangle(
                viewport.x0,
                viewport.y0,
                viewport.width(),
                viewport.height(),
            );
            cr.clip();
        }

        preserve_aspect_ratio
            .viewport_to_viewbox_transform(vbox, &viewport)
            .and_then(|t| {
                self.cr.transform(t.into());

                if let Some(vbox) = vbox {
                    if let Some(ClipMode::ClipToVbox) = clip_mode {
                        cr.rectangle(vbox.0.x0, vbox.0.y0, vbox.0.width(), vbox.0.height());
                        cr.clip();
                    }

                    Some(self.push_view_box(vbox.0.width(), vbox.0.height()))
                } else {
                    Some(self.get_view_params())
                }
            })
    }

    pub fn acquire_node(
        &mut self,
        fragment: &Fragment,
        node_types: &[NodeType],
    ) -> Result<AcquiredNode, AcquireError> {
        self.acquired_nodes.acquire(fragment, node_types)
    }

    fn clip_to_node(
        &mut self,
        clip_node: &Option<RsvgNode>,
        bbox: &BoundingBox,
    ) -> Result<(), RenderingError> {
        if let Some(node) = clip_node {
            let units = node.borrow().get_impl::<ClipPath>().get_units();

            if units == CoordUnits::ObjectBoundingBox && bbox.rect.is_none() {
                // The node being clipped is empty / doesn't have a
                // bounding box, so there's nothing to clip!
                return Ok(());
            }

            let cascaded = CascadedValues::new_from_node(node);

            let transform = if units == CoordUnits::ObjectBoundingBox {
                let bbox_rect = bbox.rect.as_ref().unwrap();

                Some(Transform::new(
                    bbox_rect.width(),
                    0.0,
                    0.0,
                    bbox_rect.height(),
                    bbox_rect.x0,
                    bbox_rect.y0,
                ))
            } else {
                None
            };

            self.with_saved_transform(transform, &mut |dc| {
                let cr = dc.get_cairo_context();

                // here we don't push a layer because we are clipping
                let res = node.draw_children(&cascaded, dc, true);

                cr.clip();

                res
            })
            .and_then(|_bbox|
                // Clipping paths do not contribute to bounding boxes (they should,
                // but we need Real Computational Geometry(tm), so ignore the
                // bbox from the clip path.
                Ok(()))
        } else {
            Ok(())
        }
    }

    fn generate_cairo_mask(
        &mut self,
        mask: &Mask,
        mask_node: &RsvgNode,
        transform: Transform,
        bbox: &BoundingBox,
    ) -> Result<Option<cairo::ImageSurface>, RenderingError> {
        if bbox.rect.is_none() {
            // The node being masked is empty / doesn't have a
            // bounding box, so there's nothing to mask!
            return Ok(None);
        }

        let bbox_rect = bbox.rect.as_ref().unwrap();
        let (bb_x, bb_y) = (bbox_rect.x0, bbox_rect.y0);
        let (bb_w, bb_h) = bbox_rect.size();

        let cascaded = CascadedValues::new_from_node(mask_node);
        let values = cascaded.get();

        let mask_units = mask.get_units();

        let mask_rect = {
            let params = if mask_units == CoordUnits::ObjectBoundingBox {
                self.push_view_box(1.0, 1.0)
            } else {
                self.get_view_params()
            };

            mask.get_rect(&values, &params)
        };

        let mask_transform = mask_node
            .borrow()
            .get_transform()
            .post_transform(&transform);

        let mask_content_surface = self.create_surface_for_toplevel_viewport()?;

        // Use a scope because mask_cr needs to release the
        // reference to the surface before we access the pixels
        {
            let mask_cr = cairo::Context::new(&mask_content_surface);
            mask_cr.set_matrix(mask_transform.into());

            let bbtransform = Transform::new(bb_w, 0.0, 0.0, bb_h, bb_x, bb_y);

            let clip_rect = if mask_units == CoordUnits::ObjectBoundingBox {
                bbtransform.transform_rect(&mask_rect)
            } else {
                mask_rect
            };

            mask_cr.rectangle(
                clip_rect.x0,
                clip_rect.y0,
                clip_rect.width(),
                clip_rect.height(),
            );
            mask_cr.clip();

            self.push_cairo_context(mask_cr);

            let _params = if mask.get_content_units() == CoordUnits::ObjectBoundingBox {
                self.get_cairo_context().transform(bbtransform.into());
                self.push_view_box(1.0, 1.0)
            } else {
                self.get_view_params()
            };

            let res = self.with_discrete_layer(mask_node, values, false, &mut |dc| {
                mask_node.draw_children(&cascaded, dc, false)
            });

            self.pop_cairo_context();

            res?;
        }

        let Opacity(opacity) = values.opacity;

        let mask = SharedImageSurface::wrap(mask_content_surface, SurfaceType::SRgb)?
            .to_mask(opacity)?
            .into_image_surface()?;

        Ok(Some(mask))
    }

    pub fn with_discrete_layer(
        &mut self,
        node: &RsvgNode,
        values: &ComputedValues,
        clipping: bool,
        draw_fn: &mut dyn FnMut(&mut DrawingCtx) -> Result<BoundingBox, RenderingError>,
    ) -> Result<BoundingBox, RenderingError> {
        if clipping {
            draw_fn(self)
        } else {
            self.with_saved_cr(&mut |dc| {
                let clip_uri = values.clip_path.0.get();
                let mask = values.mask.0.get();

                // The `filter` property does not apply to masks.
                let filter = if node.borrow().get_type() == NodeType::Mask {
                    None
                } else {
                    values.filter.0.get()
                };

                let UnitInterval(opacity) = values.opacity.0;

                let affine_at_start = dc.get_transform();

                let (clip_in_user_space, clip_in_object_space) =
                    get_clip_in_user_and_object_space(&mut dc.acquired_nodes, clip_uri);

                // Here we are clipping in user space, so the bbox doesn't matter
                dc.clip_to_node(&clip_in_user_space, &dc.empty_bbox())?;

                let needs_temporary_surface = !(opacity == 1.0
                    && filter.is_none()
                    && mask.is_none()
                    && clip_in_object_space.is_none());

                if needs_temporary_surface {
                    // Compute our assortment of affines

                    let affines = CompositingAffines::new(
                        affine_at_start,
                        dc.initial_transform_with_offset(),
                        dc.cr_stack.len(),
                    );

                    // Create temporary surface and its cr

                    let cr = if filter.is_some() {
                        cairo::Context::new(&*dc.create_surface_for_toplevel_viewport()?)
                    } else {
                        cairo::Context::new(
                            &dc.create_similar_surface_for_toplevel_viewport(&dc.cr.get_target())?,
                        )
                    };

                    cr.set_matrix(affines.for_temporary_surface.into());

                    dc.push_cairo_context(cr);

                    // Draw!

                    let mut res = draw_fn(dc);

                    let bbox = if let Ok(ref bbox) = res {
                        *bbox
                    } else {
                        BoundingBox::new().with_transform(affines.for_temporary_surface)
                    };

                    // Filter

                    let source_surface = if let Some(filter_uri) = filter {
                        // The target surface has multiple references.
                        // We need to copy it to a new surface to have a unique
                        // reference to be able to safely access the pixel data.
                        let child_surface = SharedImageSurface::copy_from_surface(
                            &cairo::ImageSurface::try_from(dc.cr.get_target()).unwrap(),
                        )?;

                        let img_surface = dc
                            .run_filter(filter_uri, node, values, child_surface, bbox)?
                            .into_image_surface()?;

                        // turn ImageSurface into a Surface
                        (*img_surface).clone()
                    } else {
                        dc.cr.get_target()
                    };

                    dc.pop_cairo_context();

                    // Set temporary surface as source

                    dc.cr.set_matrix(affines.compositing.into());
                    dc.cr.set_source_surface(&source_surface, 0.0, 0.0);

                    // Clip

                    dc.cr.set_matrix(affines.outside_temporary_surface.into());
                    let _: () = dc.clip_to_node(&clip_in_object_space, &bbox)?;

                    // Mask

                    if let Some(fragment) = mask {
                        if let Ok(acquired) = dc.acquire_node(fragment, &[NodeType::Mask]) {
                            let mask_node = acquired.get();

                            res = res.and_then(|bbox| {
                                dc.generate_cairo_mask(
                                    &mask_node.borrow().get_impl::<Mask>(),
                                    &mask_node,
                                    affines.for_temporary_surface,
                                    &bbox,
                                )
                                .and_then(|mask_surf| {
                                    if let Some(surf) = mask_surf {
                                        dc.cr.set_matrix(affines.compositing.into());
                                        dc.cr.mask_surface(&surf, 0.0, 0.0);
                                    }
                                    Ok(())
                                })
                                .map(|_: ()| bbox)
                            });
                        } else {
                            rsvg_log!(
                                "element {} references nonexistent mask \"{}\"",
                                node,
                                fragment
                            );
                        }
                    } else {
                        // No mask, so composite the temporary surface

                        dc.cr.set_matrix(affines.compositing.into());

                        if opacity < 1.0 {
                            dc.cr.paint_with_alpha(opacity);
                        } else {
                            dc.cr.paint();
                        }
                    }

                    dc.cr.set_matrix(affine_at_start.into());

                    res
                } else {
                    draw_fn(dc)
                }
            })
        }
    }

    fn initial_transform_with_offset(&self) -> Transform {
        self.initial_transform
            .pre_translate(self.rect.x0, self.rect.y0)
    }

    /// Saves the current transform, applies a new transform if specified,
    /// runs the draw_fn, and restores the original transform
    ///
    /// This is slightly cheaper than a `cr.save()` / `cr.restore()`
    /// pair, but more importantly, it does not reset the whole
    /// graphics state, i.e. it leaves a clipping path in place if it
    /// was set by the `draw_fn`.
    pub fn with_saved_transform(
        &mut self,
        transform: Option<Transform>,
        draw_fn: &mut dyn FnMut(&mut DrawingCtx) -> Result<BoundingBox, RenderingError>,
    ) -> Result<BoundingBox, RenderingError> {
        let orig_transform = self.get_transform();

        if let Some(t) = transform {
            self.cr.transform(t.into());
        }

        let res = draw_fn(self);

        self.cr.set_matrix(orig_transform.into());

        if let Ok(bbox) = res {
            let mut res_bbox = BoundingBox::new().with_transform(orig_transform);
            res_bbox.insert(&bbox);
            Ok(res_bbox)
        } else {
            res
        }
    }

    /// if a rectangle is specified, clips and runs the draw_fn, otherwise simply run the draw_fn
    pub fn with_clip_rect(
        &mut self,
        clip: Option<Rect>,
        draw_fn: &mut dyn FnMut(&mut DrawingCtx) -> Result<BoundingBox, RenderingError>,
    ) -> Result<BoundingBox, RenderingError> {
        if let Some(rect) = clip {
            self.cr.save();
            self.cr.rectangle(rect.x0, rect.y0, rect.width(), rect.height());
            self.cr.clip();
        }

        let res = draw_fn(self);

        if clip.is_some() {
            self.cr.restore();
        }

        res
    }

    /// Saves the current Cairo context, runs the draw_fn, and restores the context
    pub fn with_saved_cr(
        &mut self,
        draw_fn: &mut dyn FnMut(&mut DrawingCtx) -> Result<BoundingBox, RenderingError>,
    ) -> Result<BoundingBox, RenderingError> {
        self.cr.save();
        let res = draw_fn(self);
        self.cr.restore();
        res
    }

    /// Wraps the draw_fn in a link to the given target
    pub fn with_link_tag(
        &mut self,
        link_target: &str,
        draw_fn: &mut dyn FnMut(&mut DrawingCtx) -> Result<BoundingBox, RenderingError>,
    ) -> Result<BoundingBox, RenderingError> {
        const CAIRO_TAG_LINK: &str = "Link";

        let attributes = format!("uri='{}'", escape_link_target(link_target));

        let cr = self.get_cairo_context();
        cr.tag_begin(CAIRO_TAG_LINK, &attributes);

        let res = draw_fn(self);

        cr.tag_end(CAIRO_TAG_LINK);

        res
    }

    fn run_filter(
        &mut self,
        filter_uri: &Fragment,
        node: &RsvgNode,
        values: &ComputedValues,
        child_surface: SharedImageSurface,
        node_bbox: BoundingBox,
    ) -> Result<SharedImageSurface, RenderingError> {
        match self.acquire_node(filter_uri, &[NodeType::Filter]) {
            Ok(acquired) => {
                let filter_node = acquired.get();

                if !filter_node.borrow().is_in_error() {
                    // FIXME: deal with out of memory here
                    filters::render(&filter_node, values, child_surface, self, node_bbox)
                } else {
                    Ok(child_surface.clone())
                }
            }

            Err(_) => {
                rsvg_log!(
                    "element {} will not be rendered since its filter \"{}\" was not found",
                    node,
                    filter_uri,
                );

                // Non-existing filters must act as null filters (that is, an
                // empty surface is returned).
                Ok(SharedImageSurface::empty(
                    child_surface.width(),
                    child_surface.height(),
                    child_surface.surface_type(),
                )?)
            }
        }
    }

    fn set_color(
        &self,
        color: cssparser::Color,
        opacity: UnitInterval,
        current_color: cssparser::RGBA,
    ) {
        let rgba = match color {
            cssparser::Color::RGBA(rgba) => rgba,
            cssparser::Color::CurrentColor => current_color,
        };

        let UnitInterval(o) = opacity;
        self.get_cairo_context().set_source_rgba(
            f64::from(rgba.red_f32()),
            f64::from(rgba.green_f32()),
            f64::from(rgba.blue_f32()),
            f64::from(rgba.alpha_f32()) * o,
        );
    }

    pub fn set_source_paint_server(
        &mut self,
        ps: &PaintServer,
        opacity: UnitInterval,
        bbox: &BoundingBox,
        current_color: cssparser::RGBA,
    ) -> Result<bool, RenderingError> {
        match *ps {
            PaintServer::Iri {
                ref iri,
                ref alternate,
            } => {
                let mut had_paint_server = false;

                match acquire_paint_server(&mut self.acquired_nodes, iri) {
                    Ok(acquired) => {
                        let node = acquired.get();

                        had_paint_server = match node.borrow().get_type() {
                            NodeType::LinearGradient => node
                                .borrow()
                                .get_impl::<LinearGradient>()
                                .resolve_fallbacks_and_set_pattern(&node, self, opacity, bbox)?,
                            NodeType::RadialGradient => node
                                .borrow()
                                .get_impl::<RadialGradient>()
                                .resolve_fallbacks_and_set_pattern(&node, self, opacity, bbox)?,
                            NodeType::Pattern => node
                                .borrow()
                                .get_impl::<Pattern>()
                                .resolve_fallbacks_and_set_pattern(&node, self, opacity, bbox)?,
                            _ => unreachable!(),
                        }
                    }

                    Err(AcquireError::MaxReferencesExceeded) => {
                        return Err(RenderingError::InstancingLimit);
                    }

                    Err(_) => (),
                }

                if !had_paint_server && alternate.is_some() {
                    self.set_color(alternate.unwrap(), opacity, current_color);
                    had_paint_server = true;
                } else {
                    rsvg_log!(
                        "pattern \"{}\" was not found and there was no fallback alternate",
                        iri
                    );
                }

                Ok(had_paint_server)
            }

            PaintServer::SolidColor(color) => {
                self.set_color(color, opacity, current_color);
                Ok(true)
            }

            PaintServer::None => Ok(false),
        }
    }

    pub fn setup_cr_for_stroke(&self, cr: &cairo::Context, values: &ComputedValues) {
        let params = self.get_view_params();

        cr.set_line_width(values.stroke_width.0.normalize(values, &params));
        cr.set_miter_limit(values.stroke_miterlimit.0);
        cr.set_line_cap(cairo::LineCap::from(values.stroke_line_cap));
        cr.set_line_join(cairo::LineJoin::from(values.stroke_line_join));

        if let StrokeDasharray(Dasharray::Array(ref dashes)) = values.stroke_dasharray {
            let normalized_dashes: Vec<f64> = dashes
                .iter()
                .map(|l| l.normalize(values, &params))
                .collect();

            let total_length = normalized_dashes.iter().fold(0.0, |acc, &len| acc + len);

            if total_length > 0.0 {
                let offset = values.stroke_dashoffset.0.normalize(values, &params);
                cr.set_dash(&normalized_dashes, offset);
            } else {
                cr.set_dash(&[], 0.0);
            }
        }
    }

    pub fn stroke_and_fill(
        &mut self,
        cr: &cairo::Context,
        values: &ComputedValues,
    ) -> Result<BoundingBox, RenderingError> {
        cr.set_antialias(cairo::Antialias::from(values.shape_rendering));

        self.setup_cr_for_stroke(cr, values);

        // Update the bbox in the rendering context.  Below, we actually set the
        // fill/stroke patterns on the cairo_t.  That process requires the
        // rendering context to have an updated bbox; for example, for the
        // coordinate system in patterns.
        let bbox = compute_stroke_and_fill_box(cr, values);

        let current_color = values.color.0;

        let res = self
            .set_source_paint_server(&values.fill.0, values.fill_opacity.0, &bbox, current_color)
            .and_then(|had_paint_server| {
                if had_paint_server {
                    if values.stroke.0 == PaintServer::None {
                        cr.fill();
                    } else {
                        cr.fill_preserve();
                    }
                }

                Ok(())
            })
            .and_then(|_| {
                self.set_source_paint_server(
                    &values.stroke.0,
                    values.stroke_opacity.0,
                    &bbox,
                    current_color,
                )
                .and_then(|had_paint_server| {
                    if had_paint_server {
                        cr.stroke();
                    }
                    Ok(())
                })
            });

        // clear the path in case stroke == fill == None; otherwise
        // we leave it around from computing the bounding box
        cr.new_path();

        res.and_then(|_: ()| Ok(bbox))
    }

    pub fn draw_path(
        &mut self,
        builder: &PathBuilder,
        node: &RsvgNode,
        values: &ComputedValues,
        markers: Markers,
        clipping: bool,
    ) -> Result<BoundingBox, RenderingError> {
        if !builder.is_empty() {
            let bbox = self.with_discrete_layer(node, values, clipping, &mut |dc| {
                let cr = dc.get_cairo_context();

                builder.to_cairo(&cr)?;

                if clipping {
                    cr.set_fill_rule(cairo::FillRule::from(values.clip_rule));
                    Ok(dc.empty_bbox())
                } else {
                    cr.set_fill_rule(cairo::FillRule::from(values.fill_rule));
                    dc.stroke_and_fill(&cr, values)
                }
            })?;

            if markers == Markers::Yes {
                marker::render_markers_for_path_builder(builder, self, values, clipping)?;
            }

            Ok(bbox)
        } else {
            Ok(self.empty_bbox())
        }
    }

    pub fn get_snapshot(
        &self,
        width: i32,
        height: i32,
    ) -> Result<SharedImageSurface, cairo::Status> {
        // TODO: as far as I can tell this should not render elements past the last (topmost) one
        // with enable-background: new (because technically we shouldn't have been caching them).
        // Right now there are no enable-background checks whatsoever.
        //
        // Addendum: SVG 2 has deprecated the enable-background property, and replaced it with an
        // "isolation" property from the CSS Compositing and Blending spec.
        //
        // Deprecation:
        //   https://www.w3.org/TR/filter-effects-1/#AccessBackgroundImage
        //
        // BackgroundImage, BackgroundAlpha in the "in" attribute of filter primitives:
        //   https://www.w3.org/TR/filter-effects-1/#attr-valuedef-in-backgroundimage
        //
        // CSS Compositing and Blending, "isolation" property:
        //   https://www.w3.org/TR/compositing-1/#isolation
        let mut surface = ExclusiveImageSurface::new(width, height, SurfaceType::SRgb)?;

        surface.draw(&mut |cr| {
            for (depth, draw) in self.cr_stack.iter().enumerate() {
                let affines = CompositingAffines::new(
                    Transform::from(draw.get_matrix()),
                    self.initial_transform_with_offset(),
                    depth,
                );

                cr.set_matrix(affines.for_snapshot.into());
                cr.set_source_surface(&draw.get_target(), 0.0, 0.0);
                cr.paint();
            }

            Ok(())
        })?;

        surface.share()
    }

    pub fn lookup_image(&self, href: &str) -> Result<SharedImageSurface, RenderingError> {
        self.document
            .lookup_image(href)
            .map_err(|_| RenderingError::InvalidHref)
    }

    pub fn draw_node_to_surface(
        &mut self,
        node: &RsvgNode,
        cascaded: &CascadedValues<'_>,
        affine: Transform,
        width: i32,
        height: i32,
    ) -> Result<SharedImageSurface, RenderingError> {
        let surface = cairo::ImageSurface::create(cairo::Format::ARgb32, width, height)?;

        let save_cr = self.cr.clone();
        let save_rect = self.rect;

        {
            let cr = cairo::Context::new(&surface);
            cr.set_matrix(affine.into());

            self.cr = cr;

            self.rect = Rect::from_size(f64::from(width), f64::from(height));

            let _ = self.draw_node_from_stack(cascaded, node, false)?;
        }

        self.cr = save_cr;
        self.rect = save_rect;

        Ok(SharedImageSurface::wrap(surface, SurfaceType::SRgb)?)
    }

    pub fn draw_node_from_stack(
        &mut self,
        cascaded: &CascadedValues<'_>,
        node: &RsvgNode,
        clipping: bool,
    ) -> Result<BoundingBox, RenderingError> {
        let stack_top = self.drawsub_stack.pop();

        let draw = if let Some(ref top) = stack_top {
            top == node
        } else {
            true
        };

        let values = cascaded.get();
        let res = if draw && values.is_visible() {
            node.draw(cascaded, self, clipping)
        } else {
            Ok(self.empty_bbox())
        };

        if let Some(top) = stack_top {
            self.drawsub_stack.push(top);
        }

        res
    }

    pub fn draw_from_use_node(
        &mut self,
        node: &RsvgNode,
        cascaded: &CascadedValues<'_>,
        clipping: bool,
    ) -> Result<BoundingBox, RenderingError> {
        let node_data = node.borrow();
        let use_ = node_data.get_impl::<Use>();

        // <use> is an element that is used directly, unlike
        // <pattern>, which is used through a fill="url(#...)"
        // reference.  However, <use> will always reference another
        // element, potentially itself or an ancestor of itself (or
        // another <use> which references the first one, etc.).  So,
        // we acquire the <use> element itself so that circular
        // references can be caught.
        let _self_acquired = self.acquired_nodes.acquire_ref(node).map_err(|e| {
            if let AcquireError::CircularReference(_) = e {
                rsvg_log!("circular reference in element {}", node);
                RenderingError::CircularReference
            } else {
                unreachable!();
            }
        })?;

        let link = use_.get_link();
        if link.is_none() {
            return Ok(self.empty_bbox());
        }

        let acquired = match self.acquire_node(link.unwrap(), &[]) {
            Ok(acquired) => acquired,

            Err(AcquireError::CircularReference(node)) => {
                rsvg_log!("circular reference in element {}", node);
                return Err(RenderingError::CircularReference);
            }

            Err(AcquireError::MaxReferencesExceeded) => {
                return Err(RenderingError::InstancingLimit);
            }

            Err(AcquireError::InvalidLinkType(_)) => unreachable!(),

            Err(AcquireError::LinkNotFound(fragment)) => {
                rsvg_log!("element {} references nonexistent \"{}\"", node, fragment);
                return Ok(self.empty_bbox());
            }
        };

        let values = cascaded.get();
        let params = self.get_view_params();
        let use_rect = use_.get_rect(values, &params);

        // width or height set to 0 disables rendering of the element
        // https://www.w3.org/TR/SVG/struct.html#UseElementWidthAttribute
        if use_rect.is_empty() {
            return Ok(self.empty_bbox());
        }

        let child = acquired.get();

        if child.borrow().get_type() != NodeType::Symbol {
            let cr = self.get_cairo_context();
            cr.translate(use_rect.x0, use_rect.y0);

            self.with_discrete_layer(node, values, clipping, &mut |dc| {
                dc.draw_node_from_stack(
                    &CascadedValues::new_from_values(&child, values),
                    &child,
                    clipping,
                )
            })
        } else {
            let node_data = child.borrow();
            let symbol = node_data.get_impl::<Symbol>();

            let clip_mode = if !values.is_overflow()
                || (values.overflow == Overflow::Visible && child.borrow().is_overflow())
            {
                Some(ClipMode::ClipToVbox)
            } else {
                None
            };

            self.with_discrete_layer(node, values, clipping, &mut |dc| {
                let _params = dc.push_new_viewport(
                    symbol.get_viewbox(),
                    use_rect,
                    symbol.get_preserve_aspect_ratio(),
                    clip_mode,
                );

                child.draw_children(
                    &CascadedValues::new_from_values(&child, values),
                    dc,
                    clipping,
                )
            })
        }
    }
}

#[derive(Debug)]
struct CompositingAffines {
    pub outside_temporary_surface: Transform,
    pub initial: Transform,
    pub for_temporary_surface: Transform,
    pub compositing: Transform,
    pub for_snapshot: Transform,
}

impl CompositingAffines {
    fn new(current: Transform, initial: Transform, cr_stack_depth: usize) -> CompositingAffines {
        let is_topmost_temporary_surface = cr_stack_depth == 0;

        let initial_inverse = initial.invert().unwrap();

        let outside_temporary_surface = if is_topmost_temporary_surface {
            current
        } else {
            current.post_transform(&initial_inverse)
        };

        let (scale_x, scale_y) = initial.transform_distance(1.0, 1.0);

        let for_temporary_surface = if is_topmost_temporary_surface {
            current
                .post_transform(&initial_inverse)
                .post_scale(scale_x, scale_y)
        } else {
            current
        };

        let compositing = if is_topmost_temporary_surface {
            initial.pre_scale(1.0 / scale_x, 1.0 / scale_y)
        } else {
            Transform::identity()
        };

        let for_snapshot = compositing.invert().unwrap();

        CompositingAffines {
            outside_temporary_surface,
            initial,
            for_temporary_surface,
            compositing,
            for_snapshot,
        }
    }
}

// Returns (clip_in_user_space, clip_in_object_space), both Option<RsvgNode>
fn get_clip_in_user_and_object_space(
    acquired_nodes: &mut AcquiredNodes,
    clip_uri: Option<&Fragment>,
) -> (Option<RsvgNode>, Option<RsvgNode>) {
    clip_uri
        .and_then(|fragment| acquired_nodes.acquire(fragment, &[NodeType::ClipPath]).ok())
        .and_then(|acquired| {
            let clip_node = acquired.get().clone();

            let units = clip_node.borrow().get_impl::<ClipPath>().get_units();

            match units {
                CoordUnits::UserSpaceOnUse => Some((Some(clip_node), None)),
                CoordUnits::ObjectBoundingBox => Some((None, Some(clip_node))),
            }
        })
        .unwrap_or((None, None))
}

fn acquire_paint_server(
    acquired_nodes: &mut AcquiredNodes,
    fragment: &Fragment,
) -> Result<AcquiredNode, AcquireError> {
    acquired_nodes.acquire(
        fragment,
        &[
            NodeType::LinearGradient,
            NodeType::RadialGradient,
            NodeType::Pattern,
        ],
    )
}

fn compute_stroke_and_fill_box(cr: &cairo::Context, values: &ComputedValues) -> BoundingBox {
    let affine = Transform::from(cr.get_matrix());

    let mut bbox = BoundingBox::new().with_transform(affine);

    // Dropping the precision of cairo's bezier subdivision, yielding 2x
    // _rendering_ time speedups, are these rather expensive operations
    // really needed here? */
    let backup_tolerance = cr.get_tolerance();
    cr.set_tolerance(1.0);

    // Bounding box for fill
    //
    // Unlike the case for stroke, for fills we always compute the bounding box.
    // In GNOME we have SVGs for symbolic icons where each icon has a bounding
    // rectangle with no fill and no stroke, and inside it there are the actual
    // paths for the icon's shape.  We need to be able to compute the bounding
    // rectangle's extents, even when it has no fill nor stroke.

    let (x0, y0, x1, y1) = cr.fill_extents();
    let fb = BoundingBox::new()
        .with_transform(affine)
        .with_ink_rect(Rect::new(x0, y0, x1, y1));
    bbox.insert(&fb);

    // Bounding box for stroke

    if values.stroke.0 != PaintServer::None {
        let (x0, y0, x1, y1) = cr.stroke_extents();
        let sb = BoundingBox::new()
            .with_transform(affine)
            .with_ink_rect(Rect::new(x0, y0, x1, y1));
        bbox.insert(&sb);
    }

    // objectBoundingBox

    let (x0, y0, x1, y1) = cr.path_extents();
    let ob = BoundingBox::new()
        .with_transform(affine)
        .with_rect(Rect::new(x0, y0, x1, y1));
    bbox.insert(&ob);

    // restore tolerance

    cr.set_tolerance(backup_tolerance);

    bbox
}

/// escape quotes and backslashes with backslash
fn escape_link_target(value: &str) -> Cow<'_, str> {
    static REGEX: Lazy<Regex> = Lazy::new(|| Regex::new(r"['\\]").unwrap());

    REGEX.replace_all(value, |caps: &Captures<'_>| {
        match caps.get(0).unwrap().as_str() {
            "'" => "\\'".to_owned(),
            "\\" => "\\\\".to_owned(),
            _ => unreachable!(),
        }
    })
}

impl From<StrokeLinejoin> for cairo::LineJoin {
    fn from(j: StrokeLinejoin) -> cairo::LineJoin {
        match j {
            StrokeLinejoin::Miter => cairo::LineJoin::Miter,
            StrokeLinejoin::Round => cairo::LineJoin::Round,
            StrokeLinejoin::Bevel => cairo::LineJoin::Bevel,
        }
    }
}

impl From<StrokeLinecap> for cairo::LineCap {
    fn from(j: StrokeLinecap) -> cairo::LineCap {
        match j {
            StrokeLinecap::Butt => cairo::LineCap::Butt,
            StrokeLinecap::Round => cairo::LineCap::Round,
            StrokeLinecap::Square => cairo::LineCap::Square,
        }
    }
}

impl From<ClipRule> for cairo::FillRule {
    fn from(c: ClipRule) -> cairo::FillRule {
        match c {
            ClipRule::NonZero => cairo::FillRule::Winding,
            ClipRule::EvenOdd => cairo::FillRule::EvenOdd,
        }
    }
}

impl From<FillRule> for cairo::FillRule {
    fn from(f: FillRule) -> cairo::FillRule {
        match f {
            FillRule::NonZero => cairo::FillRule::Winding,
            FillRule::EvenOdd => cairo::FillRule::EvenOdd,
        }
    }
}

impl From<ShapeRendering> for cairo::Antialias {
    fn from(sr: ShapeRendering) -> cairo::Antialias {
        match sr {
            ShapeRendering::Auto | ShapeRendering::GeometricPrecision => cairo::Antialias::Default,
            ShapeRendering::OptimizeSpeed | ShapeRendering::CrispEdges => cairo::Antialias::None,
        }
    }
}

pub struct AcquiredNode {
    stack: Option<Rc<RefCell<NodeStack>>>,
    node: RsvgNode,
}

impl Drop for AcquiredNode {
    fn drop(&mut self) {
        if let Some(ref stack) = self.stack {
            let mut stack = stack.borrow_mut();
            let last = stack.pop().unwrap();
            assert!(last == self.node);
        }
    }
}

impl AcquiredNode {
    pub fn get(&self) -> &RsvgNode {
        &self.node
    }
}

/// This helper struct is used when looking up urls to other nodes.
/// Its methods do recursion checking and thereby avoid infinite loops.
///
/// Malformed SVGs, for example, may reference a marker by its IRI, but
/// the object referenced by the IRI is not a marker.
///
/// Note that if you acquire a node, you have to release it before trying to
/// acquire it again.  If you acquire a node "#foo" and don't release it before
/// trying to acquire "foo" again, you will obtain a None the second time.
struct AcquiredNodes<'i> {
    document: &'i Document,
    num_elements_acquired: usize,
    node_stack: Rc<RefCell<NodeStack>>,
}

impl<'i> AcquiredNodes<'i> {
    fn new(document: &Document) -> AcquiredNodes {
        AcquiredNodes {
            document,
            num_elements_acquired: 0,
            node_stack: Rc::new(RefCell::new(NodeStack::new())),
        }
    }

    fn lookup_node(
        &self,
        fragment: &Fragment,
        node_types: &[NodeType],
    ) -> Result<RsvgNode, AcquireError> {
        let node = self.document.lookup(fragment).map_err(|_| {
            // FIXME: callers shouldn't have to know that get_node() can initiate a file load.
            // Maybe we should have the following stages:
            //   - load main SVG XML
            //
            //   - load secondary SVG XML and other files like images; all document::Resources and
            //     document::Images loaded
            //
            //   - Now that all files are loaded, resolve URL references
            AcquireError::LinkNotFound(fragment.clone())
        })?;

        if node_types.is_empty() {
            Ok(node)
        } else {
            let node_type = node.borrow().get_type();
            if node_types.iter().find(|&&t| t == node_type).is_some() {
                Ok(node)
            } else {
                Err(AcquireError::InvalidLinkType(fragment.clone()))
            }
        }
    }

    /// Acquires a node.
    /// Specify `node_types` when expecting the node to be of a particular type,
    /// or use an empty slice for `node_types` if you want a node of any type.
    /// Nodes acquired by this function must be released in reverse acquiring order.
    fn acquire(
        &mut self,
        fragment: &Fragment,
        node_types: &[NodeType],
    ) -> Result<AcquiredNode, AcquireError> {
        self.num_elements_acquired += 1;

        // This is a mitigation for SVG files that try to instance a huge number of
        // elements via <use>, recursive patterns, etc.  See limits.rs for details.
        if self.num_elements_acquired > limits::MAX_REFERENCED_ELEMENTS {
            return Err(AcquireError::MaxReferencesExceeded);
        }

        let node = self.lookup_node(fragment, node_types)?;

        if node_is_accessed_by_reference(&node) {
            self.acquire_ref(&node)
        } else {
            Ok(AcquiredNode {
                stack: None,
                node: node.clone(),
            })
        }
    }

    fn acquire_ref(&self, node: &RsvgNode) -> Result<AcquiredNode, AcquireError> {
        if self.node_stack.borrow().contains(&node) {
            Err(AcquireError::CircularReference(node.clone()))
        } else {
            self.node_stack.borrow_mut().push(&node);
            Ok(AcquiredNode {
                stack: Some(self.node_stack.clone()),
                node: node.clone(),
            })
        }
    }
}

// Returns whether a node of a particular type is only accessed by reference
// from other nodes' atributes.  The node could in turn cause other nodes
// to get referenced, potentially causing reference cycles.
fn node_is_accessed_by_reference(node: &RsvgNode) -> bool {
    use NodeType::*;

    match node.borrow().get_type() {
        ClipPath | Filter | LinearGradient | Marker | Mask | Pattern | RadialGradient => true,

        _ => false,
    }
}

/// Keeps a stack of nodes and can check if a certain node is contained in the stack
///
/// Sometimes parts of the code cannot plainly use the implicit stack of acquired
/// nodes as maintained by DrawingCtx::acquire_node(), and they must keep their
/// own stack of nodes to test for reference cycles.  NodeStack can be used to do that.
pub struct NodeStack(Vec<RsvgNode>);

impl NodeStack {
    pub fn new() -> NodeStack {
        NodeStack(Vec::new())
    }

    pub fn push(&mut self, node: &RsvgNode) {
        self.0.push(node.clone());
    }

    pub fn pop(&mut self) -> Option<RsvgNode> {
        self.0.pop()
    }

    pub fn contains(&self, node: &RsvgNode) -> bool {
        self.0.iter().find(|n| **n == *node).is_some()
    }
}<|MERGE_RESOLUTION|>--- conflicted
+++ resolved
@@ -115,13 +115,8 @@
         dpi: Dpi,
         measuring: bool,
         testing: bool,
-<<<<<<< HEAD
     ) -> DrawingCtx {
         let initial_transform = Transform::from(cr.get_matrix());
-=======
-    ) -> DrawingCtx<'i> {
-        let initial_affine = cr.get_matrix();
->>>>>>> a4298656
 
         // This is more or less a hack to make measuring geometries possible,
         // while the code gets refactored not to need special cases for that.
