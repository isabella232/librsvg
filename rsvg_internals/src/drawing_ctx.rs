--- conflicted
+++ resolved
@@ -566,11 +566,7 @@
                     // Clip
 
                     dc.cr.set_matrix(affines.outside_temporary_surface.into());
-<<<<<<< HEAD
-                    dc.clip_to_node(&clip_in_object_space, &bbox)?;
-=======
-                    let _: () = dc.clip_to_node(&clip_in_object_space, acquired_nodes, &bbox)?;
->>>>>>> e7a16afb
+                    dc.clip_to_node(&clip_in_object_space, acquired_nodes, &bbox)?;
 
                     // Mask
 
@@ -1386,158 +1382,4 @@
             ShapeRendering::OptimizeSpeed | ShapeRendering::CrispEdges => cairo::Antialias::None,
         }
     }
-<<<<<<< HEAD
-}
-
-pub struct AcquiredNode {
-    stack: Option<Rc<RefCell<NodeStack>>>,
-    node: RsvgNode,
-}
-
-impl Drop for AcquiredNode {
-    fn drop(&mut self) {
-        if let Some(ref stack) = self.stack {
-            let mut stack = stack.borrow_mut();
-            let last = stack.pop().unwrap();
-            assert!(last == self.node);
-        }
-    }
-}
-
-impl AcquiredNode {
-    pub fn get(&self) -> &RsvgNode {
-        &self.node
-    }
-}
-
-/// This helper struct is used when looking up urls to other nodes.
-/// Its methods do recursion checking and thereby avoid infinite loops.
-///
-/// Malformed SVGs, for example, may reference a marker by its IRI, but
-/// the object referenced by the IRI is not a marker.
-///
-/// Note that if you acquire a node, you have to release it before trying to
-/// acquire it again.  If you acquire a node "#foo" and don't release it before
-/// trying to acquire "foo" again, you will obtain a None the second time.
-struct AcquiredNodes<'i> {
-    document: &'i Document,
-    num_elements_acquired: usize,
-    node_stack: Rc<RefCell<NodeStack>>,
-}
-
-impl<'i> AcquiredNodes<'i> {
-    fn new(document: &Document) -> AcquiredNodes {
-        AcquiredNodes {
-            document,
-            num_elements_acquired: 0,
-            node_stack: Rc::new(RefCell::new(NodeStack::new())),
-        }
-    }
-
-    fn lookup_node(
-        &self,
-        fragment: &Fragment,
-        node_types: &[NodeType],
-    ) -> Result<RsvgNode, AcquireError> {
-        let node = self.document.lookup(fragment).map_err(|_| {
-            // FIXME: callers shouldn't have to know that get_node() can initiate a file load.
-            // Maybe we should have the following stages:
-            //   - load main SVG XML
-            //
-            //   - load secondary SVG XML and other files like images; all document::Resources and
-            //     document::Images loaded
-            //
-            //   - Now that all files are loaded, resolve URL references
-            AcquireError::LinkNotFound(fragment.clone())
-        })?;
-
-        if node_types.is_empty() {
-            Ok(node)
-        } else {
-            let node_type = node.borrow().get_type();
-            if node_types.iter().any(|&t| t == node_type) {
-                Ok(node)
-            } else {
-                Err(AcquireError::InvalidLinkType(fragment.clone()))
-            }
-        }
-    }
-
-    /// Acquires a node.
-    /// Specify `node_types` when expecting the node to be of a particular type,
-    /// or use an empty slice for `node_types` if you want a node of any type.
-    /// Nodes acquired by this function must be released in reverse acquiring order.
-    fn acquire(
-        &mut self,
-        fragment: &Fragment,
-        node_types: &[NodeType],
-    ) -> Result<AcquiredNode, AcquireError> {
-        self.num_elements_acquired += 1;
-
-        // This is a mitigation for SVG files that try to instance a huge number of
-        // elements via <use>, recursive patterns, etc.  See limits.rs for details.
-        if self.num_elements_acquired > limits::MAX_REFERENCED_ELEMENTS {
-            return Err(AcquireError::MaxReferencesExceeded);
-        }
-
-        let node = self.lookup_node(fragment, node_types)?;
-
-        if node_is_accessed_by_reference(&node) {
-            self.acquire_ref(&node)
-        } else {
-            Ok(AcquiredNode { stack: None, node })
-        }
-    }
-
-    fn acquire_ref(&self, node: &RsvgNode) -> Result<AcquiredNode, AcquireError> {
-        if self.node_stack.borrow().contains(&node) {
-            Err(AcquireError::CircularReference(node.clone()))
-        } else {
-            self.node_stack.borrow_mut().push(&node);
-            Ok(AcquiredNode {
-                stack: Some(self.node_stack.clone()),
-                node: node.clone(),
-            })
-        }
-    }
-}
-
-// Returns whether a node of a particular type is only accessed by reference
-// from other nodes' atributes.  The node could in turn cause other nodes
-// to get referenced, potentially causing reference cycles.
-fn node_is_accessed_by_reference(node: &RsvgNode) -> bool {
-    use NodeType::*;
-
-    match node.borrow().get_type() {
-        ClipPath | Filter | LinearGradient | Marker | Mask | Pattern | RadialGradient => true,
-
-        _ => false,
-    }
-}
-
-/// Keeps a stack of nodes and can check if a certain node is contained in the stack
-///
-/// Sometimes parts of the code cannot plainly use the implicit stack of acquired
-/// nodes as maintained by DrawingCtx::acquire_node(), and they must keep their
-/// own stack of nodes to test for reference cycles.  NodeStack can be used to do that.
-pub struct NodeStack(Vec<RsvgNode>);
-
-impl NodeStack {
-    pub fn new() -> NodeStack {
-        NodeStack(Vec::new())
-    }
-
-    pub fn push(&mut self, node: &RsvgNode) {
-        self.0.push(node.clone());
-    }
-
-    pub fn pop(&mut self) -> Option<RsvgNode> {
-        self.0.pop()
-    }
-
-    pub fn contains(&self, node: &RsvgNode) -> bool {
-        self.0.iter().any(|n| *n == *node)
-    }
-=======
->>>>>>> e7a16afb
 }