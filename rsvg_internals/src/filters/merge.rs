--- conflicted
+++ resolved
@@ -70,11 +70,7 @@
         for (_key, attr, value) in pbag.iter() {
             match attr {
                 Attribute::In => {
-<<<<<<< HEAD
                     self.in_.replace(Some(Input::parse(Attribute::In, value)?));
-=======
-                    self.in_.replace(Some(parse("in", value, ())?));
->>>>>>> 76d5fdf5
                 }
                 _ => (),
             }
