/* -*- Mode: C; indent-tabs-mode: nil; c-basic-offset: 4 -*- */
/* vim: set sw=4 sts=4 expandtab: */
/*
   rsvg-filter.c: Provides filters

   Copyright (C) 2004 Caleb Moore

   This program is free software; you can redistribute it and/or
   modify it under the terms of the GNU Library General Public License as
   published by the Free Software Foundation; either version 2 of the
   License, or (at your option) any later version.

   This program is distributed in the hope that it will be useful,
   but WITHOUT ANY WARRANTY; without even the implied warranty of
   MERCHANTABILITY or FITNESS FOR A PARTICULAR PURPOSE.  See the GNU
   Library General Public License for more details.

   You should have received a copy of the GNU Library General Public
   License along with this program; if not, write to the
   Free Software Foundation, Inc., 59 Temple Place - Suite 330,
   Boston, MA 02111-1307, USA.

   Author: Caleb Moore <c.moore@student.unsw.edu.au>
*/

#include "config.h"

#include "../rsvg-private.h"
#include "../rsvg-styles.h"
#include "../rsvg-css.h"
#include "../rsvg-drawing-ctx.h"
#include "common.h"

void
rsvg_filter_primitive_free (gpointer impl)
{
    RsvgFilterPrimitive *primitive = impl;

    if (primitive->in) {
        g_string_free (primitive->in, TRUE);
    }

    if (primitive->result) {
        g_string_free (primitive->result, TRUE);
    }

    g_free (primitive);
}

void
filter_primitive_set_x_y_width_height_atts (RsvgFilterPrimitive *prim, RsvgPropertyBag *atts)
{
    RsvgPropertyBagIter *iter;
    const char *key;
    RsvgAttribute attr;
    const char *value;

    iter = rsvg_property_bag_iter_begin (atts);

    while (rsvg_property_bag_iter_next (iter, &key, &attr, &value)) {
        switch (attr) {
        case RSVG_ATTRIBUTE_X:
            prim->x = rsvg_length_parse (value, LENGTH_DIR_HORIZONTAL);
            prim->x_specified = TRUE;
            break;

        case RSVG_ATTRIBUTE_Y:
            prim->y = rsvg_length_parse (value, LENGTH_DIR_VERTICAL);
            prim->y_specified = TRUE;
            break;

        case RSVG_ATTRIBUTE_WIDTH:
            prim->width = rsvg_length_parse (value, LENGTH_DIR_HORIZONTAL);
            prim->width_specified = TRUE;
            break;

        case RSVG_ATTRIBUTE_HEIGHT:
            prim->height = rsvg_length_parse (value, LENGTH_DIR_VERTICAL);
            prim->height_specified = TRUE;
            break;

        default:
            break;
        }
    }

    rsvg_property_bag_iter_end (iter);
}

static void
rsvg_filter_primitive_render (RsvgNode *node, RsvgFilterPrimitive *primitive, RsvgFilterContext *ctx)
{
    primitive->render (node, primitive, ctx);
}

RsvgIRect
rsvg_filter_primitive_get_bounds (RsvgFilterPrimitive * self, RsvgFilterContext * ctx)
{
<<<<<<< HEAD
    RsvgBbox *box, *otherbox;
    cairo_matrix_t affine;
    cairo_rectangle_t rect;

    cairo_matrix_init_identity (&affine);
    box = rsvg_bbox_new (&affine, NULL, NULL);

    if (ctx->filter->filterunits == objectBoundingBox)
        rsvg_drawing_ctx_push_view_box (ctx->ctx, 1., 1.);
    rect.x = rsvg_length_normalize (&ctx->filter->x, ctx->ctx);
    rect.y = rsvg_length_normalize (&ctx->filter->y, ctx->ctx);
    rect.width = rsvg_length_normalize (&ctx->filter->width, ctx->ctx);
    rect.height = rsvg_length_normalize (&ctx->filter->height, ctx->ctx);
    if (ctx->filter->filterunits == objectBoundingBox)
        rsvg_drawing_ctx_pop_view_box (ctx->ctx);
=======
    RsvgBbox box, otherbox;
    cairo_matrix_t affine, ctx_affine, ctx_paffine;
    const RsvgFilter *ctx_filter = rsvg_filter_context_get_filter(ctx);
    RsvgDrawingCtx *drawing_ctx = rsvg_filter_context_get_drawing_ctx(ctx);

    cairo_matrix_init_identity (&affine);
    rsvg_bbox_init (&box, &affine);

    ctx_affine = rsvg_filter_context_get_affine(ctx);
    rsvg_bbox_init (&otherbox, &ctx_affine);

    otherbox.virgin = 0;
    if (ctx_filter->filterunits == objectBoundingBox)
        rsvg_drawing_ctx_push_view_box (drawing_ctx, 1., 1.);
    otherbox.rect.x = rsvg_length_normalize (&ctx_filter->x, drawing_ctx);
    otherbox.rect.y = rsvg_length_normalize (&ctx_filter->y, drawing_ctx);
    otherbox.rect.width = rsvg_length_normalize (&ctx_filter->width, drawing_ctx);
    otherbox.rect.height = rsvg_length_normalize (&ctx_filter->height, drawing_ctx);
    if (ctx_filter->filterunits == objectBoundingBox)
        rsvg_drawing_ctx_pop_view_box (drawing_ctx);
>>>>>>> b0baafc0

    otherbox = rsvg_bbox_new (&ctx->affine, &rect, NULL);
    rsvg_bbox_insert (box, otherbox);
    rsvg_bbox_free (otherbox);

    if (self != NULL) {
        if (self->x_specified || self->y_specified || self->width_specified || self->height_specified) {
<<<<<<< HEAD
            if (ctx->filter->primitiveunits == objectBoundingBox)
                rsvg_drawing_ctx_push_view_box (ctx->ctx, 1., 1.);

            rect.x = self->x_specified ? rsvg_length_normalize (&self->x, ctx->ctx) : 0;
            rect.y = self->y_specified ? rsvg_length_normalize (&self->y, ctx->ctx) : 0;
=======
            ctx_paffine = rsvg_filter_context_get_paffine(ctx);
            rsvg_bbox_init (&otherbox, &ctx_paffine);
            otherbox.virgin = 0;
            if (ctx_filter->primitiveunits == objectBoundingBox)
                rsvg_drawing_ctx_push_view_box (drawing_ctx, 1., 1.);
            if (self->x_specified)
                otherbox.rect.x = rsvg_length_normalize (&self->x, drawing_ctx);
            else
                otherbox.rect.x = 0;
            if (self->y_specified)
                otherbox.rect.y = rsvg_length_normalize (&self->y, drawing_ctx);
            else
                otherbox.rect.y = 0;
>>>>>>> b0baafc0

            if (self->width_specified || self->height_specified) {
                double curr_vbox_w, curr_vbox_h;

                rsvg_drawing_ctx_get_view_box_size (drawing_ctx, &curr_vbox_w, &curr_vbox_h);

                if (self->width_specified)
<<<<<<< HEAD
                    rect.width = rsvg_length_normalize (&self->width, ctx->ctx);
=======
                    otherbox.rect.width = rsvg_length_normalize (&self->width, drawing_ctx);
>>>>>>> b0baafc0
                else
                    rect.width = curr_vbox_w;

                if (self->height_specified)
<<<<<<< HEAD
                    rect.height = rsvg_length_normalize (&self->height, ctx->ctx);
=======
                    otherbox.rect.height = rsvg_length_normalize (&self->height, drawing_ctx);
>>>>>>> b0baafc0
                else
                    rect.height = curr_vbox_h;
            }

<<<<<<< HEAD
            if (ctx->filter->primitiveunits == objectBoundingBox)
                rsvg_drawing_ctx_pop_view_box (ctx->ctx);

            otherbox = rsvg_bbox_new (&ctx->paffine, &rect, NULL);
            rsvg_bbox_clip (box, otherbox);
            rsvg_bbox_free (otherbox);
        }
    }

    rect.x = 0;
    rect.y = 0;
    rect.width = ctx->width;
    rect.height = ctx->height;

    otherbox = rsvg_bbox_new (&affine, &rect, NULL);
    rsvg_bbox_clip (box, otherbox);
    rsvg_bbox_free (otherbox);

=======
            if (ctx_filter->primitiveunits == objectBoundingBox)
                rsvg_drawing_ctx_pop_view_box (drawing_ctx);
            rsvg_bbox_clip (&box, &otherbox);
        }
    }

    rsvg_bbox_init (&otherbox, &affine);
    otherbox.virgin = 0;
    otherbox.rect.x = 0;
    otherbox.rect.y = 0;
    otherbox.rect.width = rsvg_filter_context_get_width(ctx);
    otherbox.rect.height = rsvg_filter_context_get_height(ctx);
    rsvg_bbox_clip (&box, &otherbox);
>>>>>>> b0baafc0
    {
        cairo_rectangle_t box_rect;

        rsvg_bbox_get_rect (box, &box_rect, NULL);
        RsvgIRect output = {
            box_rect.x,
            box_rect.y,
            box_rect.x + box_rect.width,
            box_rect.y + box_rect.height
        };

        return output;
    }
}

cairo_surface_t *
_rsvg_image_surface_new (int width, int height)
{
    cairo_surface_t *surface;

    surface = cairo_image_surface_create (CAIRO_FORMAT_ARGB32, width, height);
    if (cairo_surface_status (surface) != CAIRO_STATUS_SUCCESS) {
        cairo_surface_destroy (surface);
        return NULL;
    }

    return surface;
}

guchar
get_interp_pixel (guchar * src, gdouble ox, gdouble oy, guchar ch, RsvgIRect boundarys,
                  guint rowstride)
{
    double xmod, ymod;
    double dist1, dist2, dist3, dist4;
    double c, c1, c2, c3, c4;
    double fox, foy, cox, coy;

    xmod = fmod (ox, 1.0);
    ymod = fmod (oy, 1.0);

    dist1 = (1 - xmod) * (1 - ymod);
    dist2 = (xmod) * (1 - ymod);
    dist3 = (xmod) * (ymod);
    dist4 = (1 - xmod) * (ymod);

    fox = floor (ox);
    foy = floor (oy);
    cox = ceil (ox);
    coy = ceil (oy);

    if (fox <= boundarys.x0 || fox >= boundarys.x1 ||
        foy <= boundarys.y0 || foy >= boundarys.y1)
        c1 = 0;
    else
        c1 = src[(guint) foy * rowstride + (guint) fox * 4 + ch];

    if (cox <= boundarys.x0 || cox >= boundarys.x1 ||
        foy <= boundarys.y0 || foy >= boundarys.y1)
        c2 = 0;
    else
        c2 = src[(guint) foy * rowstride + (guint) cox * 4 + ch];

    if (cox <= boundarys.x0 || cox >= boundarys.x1 ||
        coy <= boundarys.y0 || coy >= boundarys.y1)
        c3 = 0;
    else
        c3 = src[(guint) coy * rowstride + (guint) cox * 4 + ch];

    if (fox <= boundarys.x0 || fox >= boundarys.x1 ||
        coy <= boundarys.y0 || coy >= boundarys.y1)
        c4 = 0;
    else
        c4 = src[(guint) coy * rowstride + (guint) fox * 4 + ch];

    c = (c1 * dist1 + c2 * dist2 + c3 * dist3 + c4 * dist4) / (dist1 + dist2 + dist3 + dist4);

    return (guchar) c;
}

<<<<<<< HEAD
void
rsvg_filter_fix_coordinate_system (RsvgFilterContext * ctx, RsvgState * state, RsvgBbox *bbox)
{
    cairo_rectangle_t rect;
    int x, y, width, height;

    rsvg_bbox_get_rect (bbox, &rect, NULL);
    x = rect.x;
    y = rect.y;
    width = rect.width;
    height = rect.height;

    ctx->width = cairo_image_surface_get_width (ctx->source_surface);
    ctx->height = cairo_image_surface_get_height (ctx->source_surface);

    ctx->affine = rsvg_state_get_affine (state);
    if (ctx->filter->filterunits == objectBoundingBox) {
        cairo_matrix_t affine;
        cairo_matrix_init (&affine, width, 0, 0, height, x, y);
        cairo_matrix_multiply (&ctx->affine, &affine, &ctx->affine);
    }
    ctx->paffine = rsvg_state_get_affine (state);
    if (ctx->filter->primitiveunits == objectBoundingBox) {
        cairo_matrix_t affine;
        cairo_matrix_init (&affine, width, 0, 0, height, x, y);
        cairo_matrix_multiply (&ctx->paffine, &affine, &ctx->paffine);
    }
}
=======
// void
// rsvg_filter_fix_coordinate_system (RsvgFilterContext * ctx, RsvgState * state, RsvgBbox *bbox)
// {
//     int x, y, height, width;
// 
//     x = bbox->rect.x;
//     y = bbox->rect.y;
//     width = bbox->rect.width;
//     height = bbox->rect.height;
// 
//     ctx->width = cairo_image_surface_get_width (ctx->source_surface);
//     ctx->height = cairo_image_surface_get_height (ctx->source_surface);
// 
//     ctx->affine = rsvg_state_get_affine (state);
//     if (ctx->filter->filterunits == objectBoundingBox) {
//         cairo_matrix_t affine;
//         cairo_matrix_init (&affine, width, 0, 0, height, x, y);
//         cairo_matrix_multiply (&ctx->affine, &affine, &ctx->affine);
//     }
//     ctx->paffine = rsvg_state_get_affine (state);
//     if (ctx->filter->primitiveunits == objectBoundingBox) {
//         cairo_matrix_t affine;
//         cairo_matrix_init (&affine, width, 0, 0, height, x, y);
//         cairo_matrix_multiply (&ctx->paffine, &affine, &ctx->paffine);
//     }
// }
>>>>>>> b0baafc0

static gboolean
rectangle_intersect (gint ax, gint ay, gint awidth, gint aheight,
                     gint bx, gint by, gint bwidth, gint bheight,
                     gint *rx, gint *ry, gint *rwidth, gint *rheight)
{
    gint rx1, ry1, rx2, ry2;

    rx1 = MAX (ax, bx);
    ry1 = MAX (ay, by);
    rx2 = MIN (ax + awidth, bx + bwidth);
    ry2 = MIN (ay + aheight, by + bheight);

    if (rx2 > rx1 && ry2 > ry1) {
        *rx = rx1;
        *ry = ry1;
        *rwidth = rx2 - rx1;
        *rheight = ry2 - ry1;

        return TRUE;
    } else {
        *rx = *ry = *rwidth = *rheight = 0;

        return FALSE;
    }
}

void
rsvg_alpha_blt (cairo_surface_t *src,
                gint srcx,
                gint srcy,
                gint srcwidth,
                gint srcheight,
                cairo_surface_t *dst,
                gint dstx,
                gint dsty)
{
    gint src_surf_width, src_surf_height;
    gint dst_surf_width, dst_surf_height;
    gint src_clipped_x, src_clipped_y, src_clipped_width, src_clipped_height;
    gint dst_clipped_x, dst_clipped_y, dst_clipped_width, dst_clipped_height;
    gint x, y, srcrowstride, dstrowstride, sx, sy, dx, dy;
    guchar *src_pixels, *dst_pixels;

    g_assert (cairo_image_surface_get_format (src) == CAIRO_FORMAT_ARGB32);
    g_assert (cairo_image_surface_get_format (dst) == CAIRO_FORMAT_ARGB32);

    cairo_surface_flush (src);

    src_surf_width  = cairo_image_surface_get_width (src);
    src_surf_height = cairo_image_surface_get_height (src);

    dst_surf_width  = cairo_image_surface_get_width (dst);
    dst_surf_height = cairo_image_surface_get_height (dst);

    if (!rectangle_intersect (0, 0, src_surf_width, src_surf_height,
                              srcx, srcy, srcwidth, srcheight,
                              &src_clipped_x, &src_clipped_y, &src_clipped_width, &src_clipped_height))
        return; /* source rectangle is not in source surface */

    if (!rectangle_intersect (0, 0, dst_surf_width, dst_surf_height,
                              dstx, dsty, src_clipped_width, src_clipped_height,
                              &dst_clipped_x, &dst_clipped_y, &dst_clipped_width, &dst_clipped_height))
        return; /* dest rectangle is not in dest surface */

    srcrowstride = cairo_image_surface_get_stride (src);
    dstrowstride = cairo_image_surface_get_stride (dst);

    src_pixels = cairo_image_surface_get_data (src);
    dst_pixels = cairo_image_surface_get_data (dst);

    for (y = 0; y < dst_clipped_height; y++)
        for (x = 0; x < dst_clipped_width; x++) {
            guint a, c, ad, cd, ar, cr, i;

            sx = x + src_clipped_x;
            sy = y + src_clipped_y;
            dx = x + dst_clipped_x;
            dy = y + dst_clipped_y;
            a = src_pixels[4 * sx + sy * srcrowstride + 3];

            if (a) {
                ad = dst_pixels[4 * dx + dy * dstrowstride + 3];
                ar = a + ad * (255 - a) / 255;
                dst_pixels[4 * dx + dy * dstrowstride + 3] = ar;
                for (i = 0; i < 3; i++) {
                    c = src_pixels[4 * sx + sy * srcrowstride + i];
                    cd = dst_pixels[4 * dx + dy * dstrowstride + i];
                    cr = c + cd * (255 - a) / 255;
                    dst_pixels[4 * dx + dy * dstrowstride + i] = cr;
                }
            }
        }

    cairo_surface_mark_dirty (dst);
}

gboolean
rsvg_art_affine_image (cairo_surface_t *img,
                       cairo_surface_t *intermediate,
                       cairo_matrix_t *affine,
                       double w,
                       double h)
{
    cairo_matrix_t inv_affine, raw_inv_affine;
    gint intstride;
    gint basestride;
    gint basex, basey;
    gdouble fbasex, fbasey;
    gdouble rawx, rawy;
    guchar *intpix;
    guchar *basepix;
    gint i, j, k, basebpp, ii, jj;
    gboolean has_alpha;
    gdouble pixsum[4];
    gboolean xrunnoff, yrunnoff;
    gint iwidth, iheight;
    gint width, height;

    g_assert (cairo_image_surface_get_format (intermediate) == CAIRO_FORMAT_ARGB32);

    cairo_surface_flush (img);

    width = cairo_image_surface_get_width (img);
    height = cairo_image_surface_get_height (img);
    iwidth = cairo_image_surface_get_width (intermediate);
    iheight = cairo_image_surface_get_height (intermediate);

    has_alpha = cairo_image_surface_get_format (img) == CAIRO_FORMAT_ARGB32;

    basestride = cairo_image_surface_get_stride (img);
    intstride = cairo_image_surface_get_stride (intermediate);
    basepix = cairo_image_surface_get_data (img);
    intpix = cairo_image_surface_get_data (intermediate);
    basebpp = has_alpha ? 4 : 3;

    raw_inv_affine = *affine;
    if (cairo_matrix_invert (&raw_inv_affine) != CAIRO_STATUS_SUCCESS)
      return FALSE;

    cairo_matrix_init_scale (&inv_affine, w, h);
    cairo_matrix_multiply (&inv_affine, &inv_affine, affine);
    if (cairo_matrix_invert (&inv_affine) != CAIRO_STATUS_SUCCESS)
      return FALSE;

    /*apply the transformation */
    for (i = 0; i < iwidth; i++)
        for (j = 0; j < iheight; j++) {
            fbasex = (inv_affine.xx * (double) i + inv_affine.xy * (double) j +
                      inv_affine.x0) * (double) width;
            fbasey = (inv_affine.yx * (double) i + inv_affine.yy * (double) j +
                      inv_affine.y0) * (double) height;
            basex = floor (fbasex);
            basey = floor (fbasey);
            rawx = raw_inv_affine.xx * i + raw_inv_affine.xy * j + raw_inv_affine.x0;
            rawy = raw_inv_affine.yx * i + raw_inv_affine.yy * j + raw_inv_affine.y0;
            if (rawx < 0 || rawy < 0 || rawx >= w ||
                rawy >= h || basex < 0 || basey < 0 || basex >= width || basey >= height) {
                for (k = 0; k < 4; k++)
                    intpix[i * 4 + j * intstride + k] = 0;
            } else {
                if (basex < 0 || basex + 1 >= width)
                    xrunnoff = TRUE;
                else
                    xrunnoff = FALSE;
                if (basey < 0 || basey + 1 >= height)
                    yrunnoff = TRUE;
                else
                    yrunnoff = FALSE;
                for (k = 0; k < basebpp; k++)
                    pixsum[k] = 0;
                for (ii = 0; ii < 2; ii++)
                    for (jj = 0; jj < 2; jj++) {
                        if (basex + ii < 0 || basey + jj < 0
                            || basex + ii >= width || basey + jj >= height);
                        else {
                            for (k = 0; k < basebpp; k++) {
                                pixsum[k] +=
                                    (double) basepix[basebpp * (basex + ii) +
                                                     (basey + jj) * basestride + k]
                                    * (xrunnoff ? 1 : fabs (fbasex - (double) (basex + (1 - ii))))
                                    * (yrunnoff ? 1 : fabs (fbasey - (double) (basey + (1 - jj))));
                            }
                        }
                    }
                for (k = 0; k < basebpp; k++)
                    intpix[i * 4 + j * intstride + k] = pixsum[k];
                if (!has_alpha)
                    intpix[i * 4 + j * intstride + 3] = 255;
            }

        }

    /* Don't need cairo_surface_mark_dirty(intermediate) here since
     * the only caller does further work and then calls that himself.
     */

    return TRUE;
}

void
rsvg_filter_free_pair (gpointer value)
{
    RsvgFilterPrimitiveOutput *output;

    output = (RsvgFilterPrimitiveOutput *) value;
    cairo_surface_destroy (output->surface);
    g_free (output);
}

// void
// rsvg_filter_context_free (RsvgFilterContext * ctx)
// {
//     if (!ctx)
//         return;
// 
//     if (ctx->bg_surface)
//         cairo_surface_destroy (ctx->bg_surface);
// 
//     g_free (ctx);
// }

static gboolean
node_is_filter_primitive (RsvgNode *node)
{
    RsvgNodeType type = rsvg_node_get_type (node);

    return type > RSVG_NODE_TYPE_FILTER_PRIMITIVE_FIRST && type < RSVG_NODE_TYPE_FILTER_PRIMITIVE_LAST;
}

void
render_child_if_filter_primitive (RsvgNode *node, RsvgFilterContext *filter_ctx)
{
    if (node_is_filter_primitive (node)) {
        RsvgFilterPrimitive *primitive;

        primitive = rsvg_rust_cnode_get_impl (node);
        rsvg_filter_primitive_render (node, primitive, filter_ctx);
    }
}

/**
 * rsvg_filter_store_result:
 * @name: The name of the result
 * @result: The pointer to the result
 * @ctx: the context that this was called in
 *
 * Puts the new result into the hash for easy finding later, also
 * Stores it as the last result
 **/
// void
// rsvg_filter_store_output (GString * name, RsvgFilterPrimitiveOutput result, RsvgFilterContext * ctx)
// {
//     RsvgFilterPrimitiveOutput *store;
// 
//     cairo_surface_destroy (ctx->lastresult.surface);
// 
//     store = g_new0 (RsvgFilterPrimitiveOutput, 1);
//     *store = result;
// 
//     if (name->str[0] != '\0') {
//         cairo_surface_reference (result.surface);        /* increments the references for the table */
//         g_hash_table_insert (ctx->results, g_strdup (name->str), store);
//     }
// 
//     cairo_surface_reference (result.surface);    /* increments the references for the last result */
//     ctx->lastresult = result;
// }
// 
// void
// rsvg_filter_store_result (GString * name,
//                           cairo_surface_t *surface,
//                           RsvgFilterContext * ctx)
// {
//     RsvgFilterPrimitiveOutput output;
//     output.bounds.x0 = 0;
//     output.bounds.y0 = 0;
//     output.bounds.x1 = ctx->width;
//     output.bounds.y1 = ctx->height;
//     output.surface = surface;
// 
//     rsvg_filter_store_output (name, output, ctx);
// }

static cairo_surface_t *
surface_get_alpha (cairo_surface_t *source,
                   RsvgFilterContext * ctx)
{
    guchar *data;
    guchar *pbdata;
    gsize i, pbsize;
    cairo_surface_t *surface;

    if (source == NULL)
        return NULL;

    cairo_surface_flush (source);

    pbsize = cairo_image_surface_get_width (source) *
             cairo_image_surface_get_height (source);

    surface = _rsvg_image_surface_new (cairo_image_surface_get_width (source),
                                       cairo_image_surface_get_height (source));
    if (surface == NULL)
        return NULL;

    data = cairo_image_surface_get_data (surface);
    pbdata = cairo_image_surface_get_data (source);

    const int *ctx_channelmap = rsvg_filter_context_get_channelmap(ctx);

    /* FIXMEchpe: rewrite this into nested width, height loops */
    for (i = 0; i < pbsize; i++)
        data[i * 4 + ctx_channelmap[3]] = pbdata[i * 4 + ctx_channelmap[3]];

    cairo_surface_mark_dirty (surface);
    return surface;
}

static cairo_surface_t *
rsvg_compile_bg (RsvgDrawingCtx * ctx)
{
    cairo_surface_t *surface;
    cairo_t *cr;
    double x, y;
    GList *i;

    surface = _rsvg_image_surface_new (rsvg_drawing_ctx_get_width (ctx),
                                       rsvg_drawing_ctx_get_height (ctx));
    if (surface == NULL)
        return NULL;

    cr = cairo_create (surface);

    rsvg_drawing_ctx_get_offset (ctx, &x, &y);

    for (i = g_list_last (ctx->cr_stack); i != NULL; i = g_list_previous (i)) {
        cairo_t *draw = i->data;
        gboolean nest = draw != ctx->initial_cr;
        cairo_set_source_surface (cr, cairo_get_target (draw),
                                  nest ? 0 : -x,
                                  nest ? 0 : -y);
        cairo_paint (cr);
    }

    cairo_destroy (cr);

    return surface;
}

/**
 * rsvg_filter_get_bg:
 *
 * Returns: (transfer none) (nullable): a #cairo_surface_t, or %NULL
 */
// static cairo_surface_t *
// rsvg_filter_get_bg (RsvgFilterContext * ctx)
// {
//     if (!ctx->bg_surface)
//         ctx->bg_surface = rsvg_compile_bg (ctx->ctx);
// 
//     return ctx->bg_surface;
// }

/**
 * rsvg_filter_get_result:
 * @name: The name of the surface
 * @ctx: the context that this was called in
 *
 * Gets a surface for a primitive
 *
 * Returns: (nullable): a pointer to the result that the name refers to, a special
 * surface if the name is a special keyword or %NULL if nothing was found
 **/
RsvgFilterPrimitiveOutput
rsvg_filter_get_result (GString * name, RsvgFilterContext * ctx)
{
    RsvgFilterPrimitiveOutput output;
    output.bounds.x0 = output.bounds.x1 = output.bounds.y0 = output.bounds.y1 = 0;

    if (!strcmp (name->str, "SourceGraphic")) {
        output.surface = cairo_surface_reference (rsvg_filter_context_get_source_surface (ctx));
        return output;
    } else if (!strcmp (name->str, "BackgroundImage")) {
        output.surface = rsvg_filter_context_get_bg_surface (ctx);
        if (output.surface)
            cairo_surface_reference (output.surface);
        return output;
    } else if (!strcmp (name->str, "") || !strcmp (name->str, "none")) {
        output = rsvg_filter_context_get_lastresult (ctx);
        cairo_surface_reference (output.surface);
        return output;
    } else if (!strcmp (name->str, "SourceAlpha")) {
        output.surface = surface_get_alpha (rsvg_filter_context_get_source_surface (ctx), ctx);
        return output;
    } else if (!strcmp (name->str, "BackgroundAlpha")) {
        output.surface = surface_get_alpha (rsvg_filter_context_get_bg_surface (ctx), ctx);
        return output;
    }

    /* outputpointer = (RsvgFilterPrimitiveOutput *) (g_hash_table_lookup (ctx->results, name->str)); */
    /*  */
    /* if (outputpointer != NULL) { */
    /*     output = *outputpointer; */
    /*     cairo_surface_reference (output.surface); */
    /*     return output; */
    /* } */

    if (rsvg_filter_context_get_previous_result(name, ctx, &output)) {
        cairo_surface_reference (output.surface);
        return output;
    }

    output.surface = NULL;
    return output;
}

cairo_surface_t *
rsvg_filter_get_in (GString * name, RsvgFilterContext * ctx)
{
    cairo_surface_t *surface;

    surface = rsvg_filter_get_result (name, ctx).surface;
    if (surface == NULL || cairo_surface_status (surface) != CAIRO_STATUS_SUCCESS) {
        return NULL;
    }

    return surface;
}

void
rsvg_filter_set_atts (RsvgNode *node, gpointer impl, RsvgHandle *handle, RsvgPropertyBag atts)
{
    RsvgFilter *filter = impl;
    RsvgPropertyBagIter *iter;
    const char *key;
    RsvgAttribute attr;
    const char *value;

    iter = rsvg_property_bag_iter_begin (atts);

    while (rsvg_property_bag_iter_next (iter, &key, &attr, &value)) {
        switch (attr) {
        case RSVG_ATTRIBUTE_FILTER_UNITS:
            if (!strcmp (value, "userSpaceOnUse"))
                filter->filterunits = userSpaceOnUse;
            else
                filter->filterunits = objectBoundingBox;
            break;

        case RSVG_ATTRIBUTE_PRIMITIVE_UNITS:
            if (!strcmp (value, "objectBoundingBox"))
                filter->primitiveunits = objectBoundingBox;
            else
                filter->primitiveunits = userSpaceOnUse;
            break;

        case RSVG_ATTRIBUTE_X:
            filter->x = rsvg_length_parse (value, LENGTH_DIR_HORIZONTAL);
            break;

        case RSVG_ATTRIBUTE_Y:
            filter->y = rsvg_length_parse (value, LENGTH_DIR_VERTICAL);
            break;

        case RSVG_ATTRIBUTE_WIDTH:
            filter->width = rsvg_length_parse (value, LENGTH_DIR_HORIZONTAL);
            break;

        case RSVG_ATTRIBUTE_HEIGHT:
            filter->height = rsvg_length_parse (value, LENGTH_DIR_VERTICAL);
            break;

        default:
            break;
        }
    }

    rsvg_property_bag_iter_end (iter);
}

void
rsvg_filter_draw (RsvgNode *node,
                  gpointer impl,
                  RsvgDrawingCtx *ctx,
                  RsvgState *state,
                  int dominate,
                  gboolean clipping)
{
    /* nothing; filters are drawn in rsvg-drawing-ctx.c */
}

void
rsvg_filter_free (gpointer impl)
{
    RsvgFilter *filter = impl;

    g_free (filter);
}<|MERGE_RESOLUTION|>--- conflicted
+++ resolved
@@ -96,102 +96,58 @@
 RsvgIRect
 rsvg_filter_primitive_get_bounds (RsvgFilterPrimitive * self, RsvgFilterContext * ctx)
 {
-<<<<<<< HEAD
     RsvgBbox *box, *otherbox;
-    cairo_matrix_t affine;
+    cairo_matrix_t affine, ctx_affine;
     cairo_rectangle_t rect;
-
-    cairo_matrix_init_identity (&affine);
-    box = rsvg_bbox_new (&affine, NULL, NULL);
-
-    if (ctx->filter->filterunits == objectBoundingBox)
-        rsvg_drawing_ctx_push_view_box (ctx->ctx, 1., 1.);
-    rect.x = rsvg_length_normalize (&ctx->filter->x, ctx->ctx);
-    rect.y = rsvg_length_normalize (&ctx->filter->y, ctx->ctx);
-    rect.width = rsvg_length_normalize (&ctx->filter->width, ctx->ctx);
-    rect.height = rsvg_length_normalize (&ctx->filter->height, ctx->ctx);
-    if (ctx->filter->filterunits == objectBoundingBox)
-        rsvg_drawing_ctx_pop_view_box (ctx->ctx);
-=======
-    RsvgBbox box, otherbox;
-    cairo_matrix_t affine, ctx_affine, ctx_paffine;
     const RsvgFilter *ctx_filter = rsvg_filter_context_get_filter(ctx);
     RsvgDrawingCtx *drawing_ctx = rsvg_filter_context_get_drawing_ctx(ctx);
 
     cairo_matrix_init_identity (&affine);
-    rsvg_bbox_init (&box, &affine);
+
+    box = rsvg_bbox_new (&affine, NULL, NULL);
 
     ctx_affine = rsvg_filter_context_get_affine(ctx);
-    rsvg_bbox_init (&otherbox, &ctx_affine);
-
-    otherbox.virgin = 0;
+
     if (ctx_filter->filterunits == objectBoundingBox)
         rsvg_drawing_ctx_push_view_box (drawing_ctx, 1., 1.);
-    otherbox.rect.x = rsvg_length_normalize (&ctx_filter->x, drawing_ctx);
-    otherbox.rect.y = rsvg_length_normalize (&ctx_filter->y, drawing_ctx);
-    otherbox.rect.width = rsvg_length_normalize (&ctx_filter->width, drawing_ctx);
-    otherbox.rect.height = rsvg_length_normalize (&ctx_filter->height, drawing_ctx);
+
+    rect.x = rsvg_length_normalize (&ctx_filter->x, drawing_ctx);
+    rect.y = rsvg_length_normalize (&ctx_filter->y, drawing_ctx);
+    rect.width = rsvg_length_normalize (&ctx_filter->width, drawing_ctx);
+    rect.height = rsvg_length_normalize (&ctx_filter->height, drawing_ctx);
+
     if (ctx_filter->filterunits == objectBoundingBox)
         rsvg_drawing_ctx_pop_view_box (drawing_ctx);
->>>>>>> b0baafc0
-
-    otherbox = rsvg_bbox_new (&ctx->affine, &rect, NULL);
+
+    otherbox = rsvg_bbox_new (&ctx_affine, &rect, NULL);
     rsvg_bbox_insert (box, otherbox);
     rsvg_bbox_free (otherbox);
 
     if (self != NULL) {
         if (self->x_specified || self->y_specified || self->width_specified || self->height_specified) {
-<<<<<<< HEAD
-            if (ctx->filter->primitiveunits == objectBoundingBox)
-                rsvg_drawing_ctx_push_view_box (ctx->ctx, 1., 1.);
-
-            rect.x = self->x_specified ? rsvg_length_normalize (&self->x, ctx->ctx) : 0;
-            rect.y = self->y_specified ? rsvg_length_normalize (&self->y, ctx->ctx) : 0;
-=======
+            cairo_matrix_t ctx_paffine;
+
             ctx_paffine = rsvg_filter_context_get_paffine(ctx);
-            rsvg_bbox_init (&otherbox, &ctx_paffine);
-            otherbox.virgin = 0;
+
             if (ctx_filter->primitiveunits == objectBoundingBox)
                 rsvg_drawing_ctx_push_view_box (drawing_ctx, 1., 1.);
-            if (self->x_specified)
-                otherbox.rect.x = rsvg_length_normalize (&self->x, drawing_ctx);
-            else
-                otherbox.rect.x = 0;
-            if (self->y_specified)
-                otherbox.rect.y = rsvg_length_normalize (&self->y, drawing_ctx);
-            else
-                otherbox.rect.y = 0;
->>>>>>> b0baafc0
+
+            rect.x = self->x_specified ? rsvg_length_normalize (&self->x, drawing_ctx) : 0;
+            rect.y = self->y_specified ? rsvg_length_normalize (&self->y, drawing_ctx) : 0;
 
             if (self->width_specified || self->height_specified) {
                 double curr_vbox_w, curr_vbox_h;
 
                 rsvg_drawing_ctx_get_view_box_size (drawing_ctx, &curr_vbox_w, &curr_vbox_h);
 
-                if (self->width_specified)
-<<<<<<< HEAD
-                    rect.width = rsvg_length_normalize (&self->width, ctx->ctx);
-=======
-                    otherbox.rect.width = rsvg_length_normalize (&self->width, drawing_ctx);
->>>>>>> b0baafc0
-                else
-                    rect.width = curr_vbox_w;
-
-                if (self->height_specified)
-<<<<<<< HEAD
-                    rect.height = rsvg_length_normalize (&self->height, ctx->ctx);
-=======
-                    otherbox.rect.height = rsvg_length_normalize (&self->height, drawing_ctx);
->>>>>>> b0baafc0
-                else
-                    rect.height = curr_vbox_h;
+                rect.width = self->width_specified ? rsvg_length_normalize (&self->width, drawing_ctx) : curr_vbox_w;
+                rect.height = self->height_specified ? rsvg_length_normalize (&self->height, drawing_ctx) : curr_vbox_h;
             }
 
-<<<<<<< HEAD
-            if (ctx->filter->primitiveunits == objectBoundingBox)
-                rsvg_drawing_ctx_pop_view_box (ctx->ctx);
-
-            otherbox = rsvg_bbox_new (&ctx->paffine, &rect, NULL);
+            if (ctx_filter->primitiveunits == objectBoundingBox)
+                rsvg_drawing_ctx_pop_view_box (drawing_ctx);
+
+            otherbox = rsvg_bbox_new (&ctx_paffine, &rect, NULL);
             rsvg_bbox_clip (box, otherbox);
             rsvg_bbox_free (otherbox);
         }
@@ -199,28 +155,13 @@
 
     rect.x = 0;
     rect.y = 0;
-    rect.width = ctx->width;
-    rect.height = ctx->height;
+    rect.width = rsvg_filter_context_get_width(ctx);
+    rect.height = rsvg_filter_context_get_height(ctx);
 
     otherbox = rsvg_bbox_new (&affine, &rect, NULL);
     rsvg_bbox_clip (box, otherbox);
     rsvg_bbox_free (otherbox);
 
-=======
-            if (ctx_filter->primitiveunits == objectBoundingBox)
-                rsvg_drawing_ctx_pop_view_box (drawing_ctx);
-            rsvg_bbox_clip (&box, &otherbox);
-        }
-    }
-
-    rsvg_bbox_init (&otherbox, &affine);
-    otherbox.virgin = 0;
-    otherbox.rect.x = 0;
-    otherbox.rect.y = 0;
-    otherbox.rect.width = rsvg_filter_context_get_width(ctx);
-    otherbox.rect.height = rsvg_filter_context_get_height(ctx);
-    rsvg_bbox_clip (&box, &otherbox);
->>>>>>> b0baafc0
     {
         cairo_rectangle_t box_rect;
 
@@ -300,64 +241,6 @@
 
     return (guchar) c;
 }
-
-<<<<<<< HEAD
-void
-rsvg_filter_fix_coordinate_system (RsvgFilterContext * ctx, RsvgState * state, RsvgBbox *bbox)
-{
-    cairo_rectangle_t rect;
-    int x, y, width, height;
-
-    rsvg_bbox_get_rect (bbox, &rect, NULL);
-    x = rect.x;
-    y = rect.y;
-    width = rect.width;
-    height = rect.height;
-
-    ctx->width = cairo_image_surface_get_width (ctx->source_surface);
-    ctx->height = cairo_image_surface_get_height (ctx->source_surface);
-
-    ctx->affine = rsvg_state_get_affine (state);
-    if (ctx->filter->filterunits == objectBoundingBox) {
-        cairo_matrix_t affine;
-        cairo_matrix_init (&affine, width, 0, 0, height, x, y);
-        cairo_matrix_multiply (&ctx->affine, &affine, &ctx->affine);
-    }
-    ctx->paffine = rsvg_state_get_affine (state);
-    if (ctx->filter->primitiveunits == objectBoundingBox) {
-        cairo_matrix_t affine;
-        cairo_matrix_init (&affine, width, 0, 0, height, x, y);
-        cairo_matrix_multiply (&ctx->paffine, &affine, &ctx->paffine);
-    }
-}
-=======
-// void
-// rsvg_filter_fix_coordinate_system (RsvgFilterContext * ctx, RsvgState * state, RsvgBbox *bbox)
-// {
-//     int x, y, height, width;
-// 
-//     x = bbox->rect.x;
-//     y = bbox->rect.y;
-//     width = bbox->rect.width;
-//     height = bbox->rect.height;
-// 
-//     ctx->width = cairo_image_surface_get_width (ctx->source_surface);
-//     ctx->height = cairo_image_surface_get_height (ctx->source_surface);
-// 
-//     ctx->affine = rsvg_state_get_affine (state);
-//     if (ctx->filter->filterunits == objectBoundingBox) {
-//         cairo_matrix_t affine;
-//         cairo_matrix_init (&affine, width, 0, 0, height, x, y);
-//         cairo_matrix_multiply (&ctx->affine, &affine, &ctx->affine);
-//     }
-//     ctx->paffine = rsvg_state_get_affine (state);
-//     if (ctx->filter->primitiveunits == objectBoundingBox) {
-//         cairo_matrix_t affine;
-//         cairo_matrix_init (&affine, width, 0, 0, height, x, y);
-//         cairo_matrix_multiply (&ctx->paffine, &affine, &ctx->paffine);
-//     }
-// }
->>>>>>> b0baafc0
 
 static gboolean
 rectangle_intersect (gint ax, gint ay, gint awidth, gint aheight,
