--- conflicted
+++ resolved
@@ -74,17 +74,10 @@
 #######################################################################
 
 fedora:rawhide:
-<<<<<<< HEAD
   image: registry.gitlab.com/alatiera/librsvg-oci-images/amd64/fedora:latest
   stage: cross_distro_amd64
-  before_script:
-    - export LIBRSVG_DEBUG="yes"
-=======
-  image: registry.gitlab.com/alatiera/librsvg-oci-images/fedora:latest
-  stage: cross_distro
-  variables:
-    LIBRSVG_DEBUG: "yes"
->>>>>>> 00de240d
+  variables:
+    LIBRSVG_DEBUG: "yes"
   <<: *distro_test
   only:
     - master
@@ -93,17 +86,10 @@
     - web
 
 opensuse:tumbleweed:
-<<<<<<< HEAD
   image: registry.gitlab.com/alatiera/librsvg-oci-images/amd64/opensuse:tumbleweed
   stage: cross_distro_amd64
-  before_script:
-    - export LIBRSVG_DEBUG="yes"
-=======
-  image: registry.gitlab.com/alatiera/librsvg-oci-images/opensuse:tumbleweed
-  stage: cross_distro
-  variables:
-    LIBRSVG_DEBUG: "yes"
->>>>>>> 00de240d
+  variables:
+    LIBRSVG_DEBUG: "yes"
   <<: *distro_test
   only:
     - master
@@ -112,17 +98,10 @@
     - web
 
 debian:testing:
-<<<<<<< HEAD
   image: registry.gitlab.com/alatiera/librsvg-oci-images/amd64/debian:testing
   stage: cross_distro_amd64
-  before_script:
-    - export LIBRSVG_DEBUG="yes"
-=======
-  image: registry.gitlab.com/alatiera/librsvg-oci-images/debian:testing
-  stage: cross_distro
-  variables:
-    LIBRSVG_DEBUG: "yes"
->>>>>>> 00de240d
+  variables:
+    LIBRSVG_DEBUG: "yes"
   <<: *distro_test
   only:
     - master
@@ -148,17 +127,10 @@
 #######################################################################
 
 fedora:rawhide_release:
-<<<<<<< HEAD
   image: registry.gitlab.com/alatiera/librsvg-oci-images/amd64/fedora:latest
   stage: cross_distro_amd64
-  before_script:
-    - export LIBRSVG_DEBUG="no"
-=======
-  image: registry.gitlab.com/alatiera/librsvg-oci-images/fedora:latest
-  stage: cross_distro_release
-  variables:
-    LIBRSVG_DEBUG: "no"
->>>>>>> 00de240d
+  variables:
+    LIBRSVG_DEBUG: "no"
   <<: *distro_test
   only:
     - schedules
@@ -166,17 +138,10 @@
     - web
 
 opensuse:tumbleweed_release:
-<<<<<<< HEAD
   image: registry.gitlab.com/alatiera/librsvg-oci-images/amd64/opensuse:tumbleweed
   stage: cross_distro_amd64
-  before_script:
-    - export LIBRSVG_DEBUG="no"
-=======
-  image: registry.gitlab.com/alatiera/librsvg-oci-images/opensuse:tumbleweed
-  stage: cross_distro_release
-  variables:
-    LIBRSVG_DEBUG: "no"
->>>>>>> 00de240d
+  variables:
+    LIBRSVG_DEBUG: "no"
   <<: *distro_test
   only:
     - schedules
@@ -184,17 +149,10 @@
     - web
 
 debian:testing_release:
-<<<<<<< HEAD
   image: registry.gitlab.com/alatiera/librsvg-oci-images/amd64/debian:testing
   stage: cross_distro_amd64
-  before_script:
-    - export LIBRSVG_DEBUG="no"
-=======
-  image: registry.gitlab.com/alatiera/librsvg-oci-images/debian:testing
-  stage: cross_distro_release
-  variables:
-    LIBRSVG_DEBUG: "no"
->>>>>>> 00de240d
+  variables:
+    LIBRSVG_DEBUG: "no"
   <<: *distro_test
   only:
     - schedules
@@ -207,8 +165,8 @@
 debian:testing_i386:
   image: registry.gitlab.com/alatiera/librsvg-oci-images/i386/debian:testing
   stage: cross_distro_i386
-  before_script:
-    - export LIBRSVG_DEBUG="yes"
+  variables:
+    LIBRSVG_DEBUG: "yes"
   <<: *distro_test
   only:
     - master
@@ -222,8 +180,8 @@
 debian:testing_release_i386:
   image: registry.gitlab.com/alatiera/librsvg-oci-images/i386/debian:testing
   stage: cross_distro_i386
-  before_script:
-    - export LIBRSVG_DEBUG="no"
+  variables:
+    LIBRSVG_DEBUG: "no"
   <<: *distro_test
   only:
     - schedules
